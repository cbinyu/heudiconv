import os
import os.path as op
import logging
import shutil
import sys

from .utils import (
    read_config,
    load_json,
    save_json,
    write_config,
    TempDirs,
    safe_copyfile,
    treat_infofile,
    set_readonly,
    clear_temp_dicoms,
    seqinfo_fields,
    assure_no_file_exists,
    file_md5sum
)
from .bids import (
    convert_sid_bids,
    populate_bids_templates,
    save_scans_key,
    tuneup_bids_json_files,
    add_participant_record,
    BIDSError
)
from .dicoms import (
    group_dicoms_into_seqinfos,
    embed_metadata_from_dicoms,
    compress_dicoms
)

lgr = logging.getLogger(__name__)


def conversion_info(subject, outdir, info, filegroup, ses):
    convert_info = []
    for key, items in info.items():
        if not items:
            continue
        template, outtype = key[0], key[1]
        # So no annotation_classes of any kind!  so if not used -- what was the
        # intension???? XXX
        outpath = outdir
        for idx, itemgroup in enumerate(items):
            if not isinstance(itemgroup, list):
                itemgroup = [itemgroup]
            for subindex, item in enumerate(itemgroup):
                parameters = {}
                if isinstance(item, dict):
                    parameters = {k: v for k, v in item.items()}
                    item = parameters['item']
                    del parameters['item']
                # some helper meta-varaibles
                parameters.update(dict(
                    item=idx + 1,
                    subject=subject,
                    seqitem=item,
                    subindex=subindex + 1,
                    session='ses-' + str(ses),
                    bids_subject_session_prefix=
                        'sub-%s' % subject + (('_ses-%s' % ses) if ses else ''),
                    bids_subject_session_dir=
                        'sub-%s' % subject + (('/ses-%s' % ses) if ses else ''),
                    # referring_physician_name
                    # study_description
                    ))
                try:
                    files = filegroup[item]
                except KeyError:
                    PY3 = sys.version_info[0] >= 3
                    files = filegroup[(str if PY3 else unicode)(item)]
                outprefix = template.format(**parameters)
                convert_info.append((op.join(outpath, outprefix),
                                    outtype, files))
    return convert_info


def prep_conversion(sid, dicoms, outdir, heuristic, converter, anon_sid,
                   anon_outdir, with_prov, ses, bids, seqinfo, min_meta,
                   overwrite, dcmconfig):
    if dicoms:
        lgr.info("Processing %d dicoms", len(dicoms))
    elif seqinfo:
        lgr.info("Processing %d pre-sorted seqinfo entries", len(seqinfo))
    else:
        raise ValueError("neither dicoms nor seqinfo dict was provided")

    if bids:
        if not sid:
            raise ValueError(
                "BIDS requires alphanumeric subject ID. Got an empty value")
        if not sid.isalnum():  # alphanumeric only
            sid, old_sid = convert_sid_bids(sid)

    if not anon_sid:
        anon_sid = sid
    if not anon_outdir:
        anon_outdir = outdir

    # Generate heudiconv info folder
    idir = op.join(outdir, '.heudiconv', anon_sid)
    if bids and ses:
        idir = op.join(idir, 'ses-%s' % str(ses))
    if anon_outdir == outdir:
        idir = op.join(idir, 'info')
    if not op.exists(idir):
        os.makedirs(idir)

    ses_suffix = "_ses-%s" % ses if ses is not None else ""
    info_file = op.join(idir, '%s%s.auto.txt' % (sid, ses_suffix))
    edit_file = op.join(idir, '%s%s.edit.txt' % (sid, ses_suffix))
    filegroup_file = op.join(idir, 'filegroup%s.json' % ses_suffix)

    # if conversion table(s) do not exist -- we need to prepare them
    # (the *prepare* stage in https://github.com/nipy/heudiconv/issues/134)
    # if overwrite - recalculate this anyways
    reuse_conversion_table = op.exists(edit_file)
    # We also might need to redo it if changes in the heuristic file
    # detected
    # ref: https://github.com/nipy/heudiconv/issues/84#issuecomment-330048609
    # for more automagical wishes
    target_heuristic_filename = op.join(idir, op.basename(heuristic.filename))
    # TODO:
    #  1. add a test
    #  2. possibly extract into a dedicated function for easier logic flow here
    #     and a dedicated unittest
    if (op.exists(target_heuristic_filename) and
        file_md5sum(target_heuristic_filename) != file_md5sum(heuristic.filename)):
        # remake conversion table
        reuse_conversion_table = False
        lgr.info(
            "Will not reuse existing conversion table files because heuristic "
            "has changed"
        )

    if reuse_conversion_table:
        lgr.info("Reloading existing filegroup.json "
                 "because %s exists", edit_file)
        info = read_config(edit_file)
        filegroup = load_json(filegroup_file)
        # XXX Yarik finally understood why basedir was dragged along!
        # So we could reuse the same PATHs definitions possibly consistent
        # across re-runs... BUT that wouldn't work anyways if e.g.
        # DICOMs dumped with SOP UUIDs thus differing across runs etc
        # So either it would need to be brought back or reconsidered altogether
        # (since no sample data to test on etc)
    else:
        # TODO -- might have been done outside already!
        # MG -- will have to try with both dicom template, files
        assure_no_file_exists(target_heuristic_filename)
        safe_copyfile(heuristic.filename, idir)
        if dicoms:
            seqinfo = group_dicoms_into_seqinfos(
                dicoms,
                file_filter=getattr(heuristic, 'filter_files', None),
                dcmfilter=getattr(heuristic, 'filter_dicom', None),
                grouping=None)
        seqinfo_list = list(seqinfo.keys())
        filegroup = {si.series_id: x for si, x in seqinfo.items()}
        dicominfo_file = op.join(idir, 'dicominfo%s.tsv' % ses_suffix)
        # allow to overwrite even if was present under git-annex already
        assure_no_file_exists(dicominfo_file)
        with open(dicominfo_file, 'wt') as fp:
            fp.write('\t'.join([val for val in seqinfo_fields]) + '\n')
            for seq in seqinfo_list:
                fp.write('\t'.join([str(val) for val in seq]) + '\n')
        lgr.debug("Calling out to %s.infodict", heuristic)
        info = heuristic.infotodict(seqinfo_list)
        lgr.debug("Writing to {}, {}, {}".format(info_file, edit_file,
                                                 filegroup_file))
        assure_no_file_exists(info_file)
        write_config(info_file, info)
        assure_no_file_exists(edit_file)
        write_config(edit_file, info)
        save_json(filegroup_file, filegroup)

    if bids:
        # the other portion of the path would mimic BIDS layout
        # so we don't need to worry here about sub, ses at all
        tdir = anon_outdir
    else:
        tdir = op.join(anon_outdir, anon_sid)

    if converter.lower() != 'none':
        lgr.info("Doing conversion using %s", converter)
        cinfo = conversion_info(anon_sid, tdir, info, filegroup, ses)
        convert(cinfo,
                converter=converter,
                scaninfo_suffix=getattr(heuristic, 'scaninfo_suffix', '.json'),
                custom_callable=getattr(heuristic, 'custom_callable', None),
                with_prov=with_prov,
                bids=bids,
                outdir=tdir,
                min_meta=min_meta,
                overwrite=overwrite,
                dcmconfig=dcmconfig,)

    for item_dicoms in filegroup.values():
        clear_temp_dicoms(item_dicoms)

    if bids:
        if seqinfo:
            keys = list(seqinfo)
            add_participant_record(anon_outdir,
                                   anon_sid,
                                   keys[0].patient_age,
                                   keys[0].patient_sex)
        populate_bids_templates(anon_outdir,
                                getattr(heuristic, 'DEFAULT_FIELDS', {}))


def convert(items, converter, scaninfo_suffix, custom_callable, with_prov,
            bids, outdir, min_meta, overwrite, symlink=True, prov_file=None,
            dcmconfig=None):
    """Perform actual conversion (calls to converter etc) given info from
    heuristic's `infotodict`

    Parameters
    ----------
    items
    symlink
    converter
    scaninfo_suffix
    custom_callable
    with_prov
    is_bids
    sourcedir
    outdir
    min_meta

    Returns
    -------
    None
    """
    prov_files = []
    tempdirs = TempDirs()

    for item_idx, item in enumerate(items):

        prefix, outtypes, item_dicoms = item[:3]
        if not isinstance(outtypes, (list, tuple)):
            outtypes = (outtypes,)

        prefix_dirname = op.dirname(prefix)
        outname_bids = prefix + '.json'
        bids_outfiles = []
        # set empty outname and scaninfo in case we only want dicoms
        outname = ''
        scaninfo = ''
        lgr.info('Converting %s (%d DICOMs) -> %s . '
                 'Converter: %s . Output types: %s',
                 prefix, len(item_dicoms), prefix_dirname, converter, outtypes)
        # We want to create this dir only if we are converting it to nifti,
        # or if we're using BIDS
        dicom_only = outtypes == ('dicom',)
        if not(dicom_only and bids) and not op.exists(prefix_dirname):
            os.makedirs(prefix_dirname)

        for outtype in outtypes:
            lgr.debug("Processing %d dicoms for output type %s. Overwrite=%s",
                     len(item_dicoms), outtype, overwrite)
            lgr.debug("Includes the following dicoms: %s", item_dicoms)

            if outtype == 'dicom':
                convert_dicom(item_dicoms, bids, prefix,
                              outdir, tempdirs, symlink, overwrite)
            elif outtype in ['nii', 'nii.gz']:
                assert converter == 'dcm2niix', ('Invalid converter '
                                                 '{}'.format(converter))

                outname, scaninfo = (prefix + '.' + outtype,
                                     prefix + scaninfo_suffix)

                if not op.exists(outname) or overwrite:
                    tmpdir = tempdirs('dcm2niix')

                    # run conversion through nipype
                    res, prov_file = nipype_convert(item_dicoms, prefix, with_prov,
                                                    bids, tmpdir, dcmconfig)

                    bids_outfiles = save_converted_files(res, item_dicoms, bids,
                                                         outtype, prefix,
                                                         outname_bids,
                                                         overwrite=overwrite)

                    # save acquisition time information if it's BIDS
                    # at this point we still have acquisition date
                    if bids:
                        save_scans_key(item, bids_outfiles)
                    # Fix up and unify BIDS files
                    tuneup_bids_json_files(bids_outfiles)

                    if prov_file:
                        prov_files.append(prov_file)

                    tempdirs.rmtree(tmpdir)
                else:
                    raise RuntimeError(
                        "was asked to convert into %s but destination already exists"
                        % (outname)
                    )

        if len(bids_outfiles) > 1:
            lgr.warning("For now not embedding BIDS and info generated "
                        ".nii.gz itself since sequence produced "
                        "multiple files")
        elif not bids_outfiles:
            lgr.debug("No BIDS files were produced, nothing to embed to then")
        elif outname:
            embed_metadata_from_dicoms(bids, item_dicoms, outname, outname_bids,
                                       prov_file, scaninfo, tempdirs, with_prov,
                                       min_meta)
        if scaninfo and op.exists(scaninfo):
            lgr.info("Post-treating %s file", scaninfo)
            treat_infofile(scaninfo)

        # this may not always be the case: ex. fieldmap1, fieldmap2
        # will address after refactor
        if outname and op.exists(outname):
            set_readonly(outname)

        if custom_callable is not None:
            custom_callable(*item)


def convert_dicom(item_dicoms, bids, prefix,
                  outdir, tempdirs, symlink, overwrite):
    """Save DICOMs as output (default is by symbolic link)

    Parameters
    ----------
    item_dicoms : list of filenames
        DICOMs to save
    bids : bool
        Save to BIDS format
    prefix : string
        Conversion outname
    outdir : string
        Output directory
    tempdirs : TempDirs instance
        Object to handle temporary directories created
        TODO: remove
    symlink : bool
        Create softlink to DICOMs - if False, create hardlink instead.
    overwrite : bool
        If True, allows overwriting of previous conversion

    Returns
    -------
    None
    """
    if bids:
        # mimic the same hierarchy location as the prefix
        # although it could all have been done probably
        # within heuristic really
        sourcedir = op.join(outdir, 'sourcedata')
        sourcedir_ = op.join(sourcedir, op.dirname(op.relpath(prefix, outdir)))
        if not op.exists(sourcedir_):
            os.makedirs(sourcedir_)

        compress_dicoms(item_dicoms,
                        op.join(sourcedir_, op.basename(prefix)),
                        tempdirs,
                        overwrite)
    else:
        dicomdir = prefix + '_dicom'
        if op.exists(dicomdir):
            lgr.info('Found existing DICOM directory {}, '
                     'removing...'.format(dicomdir))
            shutil.rmtree(dicomdir)
        os.mkdir(dicomdir)
        for filename in item_dicoms:
            outfile = op.join(dicomdir, op.basename(filename))
            if not op.islink(outfile):
                # TODO: add option to enable hardlink?
#                if symlink:
#                    os.symlink(filename, outfile)
#                else:
#                    os.link(filename, outfile)
                shutil.copyfile(filename, outfile)


def nipype_convert(item_dicoms, prefix, with_prov, bids, tmpdir, dcmconfig=None):
    """
    Converts DICOMs grouped from heuristic using Nipype's Dcm2niix interface.

    Parameters
    ----------
    item_dicoms : List
        DICOM files to convert
    prefix : String
        Heuristic output path
    with_prov : Bool
        Store provenance information
    bids : Bool
        Output BIDS sidecar JSONs
    tmpdir : Directory
        Conversion working directory
    dcmconfig : File (optional)
        JSON file used for additional Dcm2niix configuration
    """
    import nipype
    if with_prov:
        from nipype import config
        config.enable_provenance()
    from nipype import Node
    from nipype.interfaces.dcm2nii import Dcm2niix

    item_dicoms = list(map(op.abspath, item_dicoms)) # absolute paths

    fromfile = dcmconfig if dcmconfig else None
    if fromfile:
        lgr.info("Using custom config file %s", fromfile)

    convertnode = Node(Dcm2niix(from_file=fromfile), name='convert')
    convertnode.base_dir = tmpdir
    convertnode.inputs.source_names = item_dicoms
    convertnode.inputs.out_filename = op.basename(op.dirname(prefix))

    if nipype.__version__.split('.')[0] == '0':
        # deprecated since 1.0, might be needed(?) before
        convertnode.inputs.terminal_output = 'allatonce'
    else:
        convertnode.terminal_output = 'allatonce'
    convertnode.inputs.bids_format = bids
    eg = convertnode.run()

    # prov information
    prov_file = prefix + '_prov.ttl' if with_prov else None
    if prov_file:
        safe_copyfile(op.join(convertnode.base_dir,
                              convertnode.name,
                              'provenance.ttl'),
                      prov_file)

    return eg, prov_file


def save_converted_files(res, item_dicoms, bids, outtype, prefix, outname_bids, overwrite):
    """Copy converted files from tempdir to output directory.
    Will rename files if necessary.

    Parameters
    ----------
    res : Node
        Nipype conversion Node with results
    item_dicoms: list of filenames
        DICOMs converted
    bids : bool
        Option to save to BIDS
    prefix : string

    Returns
    -------
    bids_outfiles
        Converted BIDS files

    """
    from nipype.interfaces.base import isdefined

<<<<<<< HEAD
    prefix_dirname  = op.dirname(prefix + '.ext')
    prefix_basename = op.basename(prefix)
=======
    prefix_dirname, prefix_basename = op.split(prefix)
>>>>>>> 17fdb9c8

    bids_outfiles = []
    res_files = res.outputs.converted_files

    if not len(res_files):
        lgr.debug("DICOMs {} were not converted".format(item_dicoms))
        return

    if isdefined(res.outputs.bvecs) and isdefined(res.outputs.bvals):
        outname_bvecs, outname_bvals = prefix + '.bvec', prefix + '.bval'
        safe_copyfile(res.outputs.bvecs, outname_bvecs, overwrite)
        safe_copyfile(res.outputs.bvals, outname_bvals, overwrite)

    if isinstance(res_files, list):
        res_files = sorted(res_files)
        # we should provide specific handling for fmap,
        # dwi etc which might spit out multiple files

        suffixes = ([str(i+1) for i in range(len(res_files))]
                     if bids else None)

        if not suffixes:
            lgr.warning("Following series files likely have "
                        "multiple (%d) volumes (orientations?) "
                        "generated: %s ...",
                        len(res_files), item_dicoms[0])
            suffixes = [str(-i-1) for i in range(len(res_files))]

        # Also copy BIDS files although they might need to
        # be merged/postprocessed later
        bids_files = sorted(res.outputs.bids
                     if len(res.outputs.bids) == len(res_files)
                     else [None] * len(res_files))

        ###   Do we have a multi-echo series?   ###
        #   Some Siemens sequences (e.g. CMRR's MB-EPI) set the label 'TE1',
        #   'TE2', etc. in the 'ImageType' field. However, other seqs do not
        #   (e.g. MGH ME-MPRAGE). They do set a 'EchoNumber', but not for the
        #   first echo.  To compound the problem, the echoes are NOT in order,
        #   so the first NIfTI file does not correspond to echo-1, etc. So, we
        #   need to know, beforehand, whether we are dealing with a multi-echo
        #   series. To do that, the most straightforward way is to read the
        #   echo times for all bids_files and see if they are all the same or not.

        # Check for echotime information
        echo_times = set()

        for bids_file in bids_files:
            if bids_file:
                # check for varying EchoTimes
                echot = load_json(bids_file).get('EchoTime', None)
                if echot is not None:
                    echo_times.add(echot)

        # To see if the echo times are the same, convert it to a set and see if
        # only one remains:
        is_multiecho = len(echo_times) >= 1 if echo_times else False

<<<<<<< HEAD
        ###   Do we have a multi-echo series?   ###
        #   Some Siemens sequences (e.g. CMRR's MB-EPI) set the label 'TE1',
        #   'TE2', etc. in the 'ImageType' field. However, other seqs do not
        #   (e.g. MGH ME-MPRAGE). They do set a 'EchoNumber', but not for the
        #   first echo.  To compound the problem, the echoes are NOT in order,
        #   so the first NIfTI file does not correspond to echo-1, etc. So, we
        #   need to know, beforehand, whether we are dealing with a multi-echo
        #   series. To do that, the most straightforward way is to read the
        #   echo times for all bids_files and see if they are not all the same.
        # Get the echo times:
        echoTimes = [load_json(bids_file).get('EchoTime') for bids_file in bids_files]

        # To see if the echo times are the same, convert it to a set and see if
        #   there is only one:
        if ( len(set(echoTimes)) == 1 ): multiecho = False
        else                           : multiecho = True

        ###   Loop through the bids_files, set the output name and save files   ###

        for fl, suffix, bids_file in zip(res_files, suffixes, bids_files):
            # load the json file info:
            fileinfo = load_json(bids_file)

            # set the prefix basename for this specific file (we'll modify it, and
            #   we don't want to modify it for all the bids_files):
            this_prefix_basename = prefix_basename

            # _sbref sequences reconstructing magnitude and phase generate
            # two NIfTI files IN THE SAME SERIES, so we cannot just add
            # the suffix, if we want to be bids compliant:
            if ( bids and (this_prefix_basename[-6:] == '_sbref') ):
                # Check to see if it is magnitude or phase reconstruction:
                if   ('M' in fileinfo.get('ImageType')): mag_or_phase = 'magnitude'
                elif ('P' in fileinfo.get('ImageType')): mag_or_phase = 'phase'
                else                                   : mag_or_phase = suffix

                # If "_rec-'mag_or_phase'" is not already there, check where to insert it:
                if not (("_rec-%s" % mag_or_phase) in this_prefix_basename):

                    # If "_rec-" is specified, append the 'mag_or_phase' value.
                    if ('_rec-' in this_prefix_basename):
                        spt = this_prefix_basename.split('_rec-',1)
                        # grab the reconstruction type (grab whatever we have before the next "_"):
                        spt_spt = spt[1].split('_',1)
                        # update 'this_prefix_basename':
                        this_prefix_basename = "%s_rec-%s-%s_%s" % (spt[0], spt_spt[0], mag_or_phase, spt_spt[1])

                    # If not, insert "_rec-" + 'mag_or_phase' into the prefix_basename
                    #   **before** "_run", "_echo" or "_sbref", whichever appears first:
                    else:
                        for my_str in ['_run', '_echo', '_sbref']:
                            if (my_str in this_prefix_basename):
                                spt = this_prefix_basename.split(my_str, 1)
                                this_prefix_basename = "%s_rec-%s%s%s" % (spt[0], mag_or_phase, my_str, spt[1])
                                break

            # Now check if this run is multi-echo (Note: it can be _sbref and multiecho, so
            #    don't use "elif"):
            # For multi-echo sequences, we have to specify the echo number in the file name:
            if ( bids and multiecho ):
                # Get the EchoNumber from json file info.  If not present, it's echo-1
                echoNumber=( fileinfo.get('EchoNumber') or 1 )

                # Now, decide where to insert it.
                # Insert it **before** the following string(s), whichever appears first.
                # (Note: If you decide to support multi-echo for other sequences (e.g.
                #    ME-MPRAGE), add the string before which you want to add the echo number
                #    to the list below):
                for my_str in ['_bold', '_sbref', '_T1w']:
                    if (my_str in this_prefix_basename):
                        spt = this_prefix_basename.split(my_str, 1)
                        this_prefix_basename = "%s_echo-%s%s%s" % (spt[0], echoNumber, my_str, spt[1])
                        break

            # For Scout runs with multiple NIfTI images per run:
            if ( bids and ('scout' in this_prefix_basename.lower()) ):
                # in some cases (more than one slice slab), there are several
                #   NIfTI images in the scout run, so distinguish them with "_acq-"
                spt = this_prefix_basename.split('_acq-Scout', 1)
                this_prefix_basename = "%s%s%s%s" % (spt[0], '_acq-Scout', suffix, spt[1])

            # Fallback option:
            # If we have failed to modify this_prefix_basename, because it didn't fall
            #   into any of the options above, just add the suffix at the end:
            if ( this_prefix_basename == prefix_basename ):
                this_prefix_basename = "%s%s" % (this_prefix_basename, suffix)

            # Finally, form the outname by stitch the directory and outtype:
            outname = "%s/%s.%s" % (prefix_dirname, this_prefix_basename, outtype)

            # Write the files needed:
            safe_copyfile(fl, outname, overwrite)
            if bids_file:
                outname_bids_file = "%s.json" % (outname.strip(outtype))
=======
        ### Loop through the bids_files, set the output name and save files
        for fl, suffix, bids_file in zip(res_files, suffixes, bids_files):

            # TODO: monitor conversion duration
            if bids_file:
                fileinfo = load_json(bids_file)

            # set the prefix basename for this specific file (we'll modify it,
            # and we don't want to modify it for all the bids_files):
            this_prefix_basename = prefix_basename

            # _sbref sequences reconstructing magnitude and phase generate
            # two NIfTI files IN THE SAME SERIES, so we cannot just add
            # the suffix, if we want to be bids compliant:
            if bids_file and this_prefix_basename.endswith('_sbref'):
                # Check to see if it is magnitude or phase reconstruction:
                if 'M' in fileinfo.get('ImageType'):
                    mag_or_phase = 'magnitude'
                elif 'P' in fileinfo.get('ImageType'):
                    mag_or_phase = 'phase'
                else:
                    mag_or_phase = suffix

                # Insert reconstruction label
                if not ("_rec-%s" % mag_or_phase) in this_prefix_basename:

                    # If "_rec-" is specified, prepend the 'mag_or_phase' value.
                    if ('_rec-' in this_prefix_basename):
                        raise BIDSError(
                        "Reconstruction label for multi-echo single-band"
                        " reference images will be automatically set, remove"
                        " from heuristic"
                        )

                    # If not, insert "_rec-" + 'mag_or_phase' into the prefix_basename
                    #   **before** "_run", "_echo" or "_sbref", whichever appears first:
                    for label in ['_run', '_echo', '_sbref']:
                        if (label in this_prefix_basename):
                            this_prefix_basename = this_prefix_basename.replace(
                                label, "_rec-%s%s" % (mag_or_phase, label)
                            )
                            break

            # Now check if this run is multi-echo
            # (Note: it can be _sbref and multiecho, so don't use "elif"):
            # For multi-echo sequences, we have to specify the echo number in
            # the file name:
            if bids_file and is_multiecho:
                # Get the EchoNumber from json file info.  If not present, it's echo-1
                echo_number = fileinfo.get('EchoNumber', 1)


                supported_multiecho = ['_bold', '_epi', '_sbref', '_T1w']
                # Now, decide where to insert it.
                # Insert it **before** the following string(s), whichever appears first.
                for imgtype in supported_multiecho:
                    if (imgtype in this_prefix_basename):
                        this_prefix_basename = this_prefix_basename.replace(
                            imgtype, "_echo-%d%s" % (echo_number, imgtype)
                        )
                        break

            # Fallback option:
            # If we have failed to modify this_prefix_basename, because it didn't fall
            #   into any of the options above, just add the suffix at the end:
            if this_prefix_basename == prefix_basename:
                this_prefix_basename += suffix

            # Finally, form the outname by stitching the directory and outtype:
            outname = op.join(prefix_dirname, this_prefix_basename)
            outfile = outname + '.' + outtype

            # Write the files needed:
            safe_copyfile(fl, outfile, overwrite)
            if bids_file:
                outname_bids_file = "%s.json" % (outname)
>>>>>>> 17fdb9c8
                safe_copyfile(bids_file, outname_bids_file, overwrite)
                bids_outfiles.append(outname_bids_file)

    # res_files is not a list
    else:
        outname = "{}.{}".format(prefix, outtype)
        safe_copyfile(res_files, outname, overwrite)
        if isdefined(res.outputs.bids):
            try:
                safe_copyfile(res.outputs.bids, outname_bids, overwrite)
                bids_outfiles.append(outname_bids)
            except TypeError as exc:  ##catch lists
                raise TypeError("Multiple BIDS sidecars detected.")
    return bids_outfiles<|MERGE_RESOLUTION|>--- conflicted
+++ resolved
@@ -461,12 +461,7 @@
     """
     from nipype.interfaces.base import isdefined
 
-<<<<<<< HEAD
-    prefix_dirname  = op.dirname(prefix + '.ext')
-    prefix_basename = op.basename(prefix)
-=======
     prefix_dirname, prefix_basename = op.split(prefix)
->>>>>>> 17fdb9c8
 
     bids_outfiles = []
     res_files = res.outputs.converted_files
@@ -525,102 +520,6 @@
         # only one remains:
         is_multiecho = len(echo_times) >= 1 if echo_times else False
 
-<<<<<<< HEAD
-        ###   Do we have a multi-echo series?   ###
-        #   Some Siemens sequences (e.g. CMRR's MB-EPI) set the label 'TE1',
-        #   'TE2', etc. in the 'ImageType' field. However, other seqs do not
-        #   (e.g. MGH ME-MPRAGE). They do set a 'EchoNumber', but not for the
-        #   first echo.  To compound the problem, the echoes are NOT in order,
-        #   so the first NIfTI file does not correspond to echo-1, etc. So, we
-        #   need to know, beforehand, whether we are dealing with a multi-echo
-        #   series. To do that, the most straightforward way is to read the
-        #   echo times for all bids_files and see if they are not all the same.
-        # Get the echo times:
-        echoTimes = [load_json(bids_file).get('EchoTime') for bids_file in bids_files]
-
-        # To see if the echo times are the same, convert it to a set and see if
-        #   there is only one:
-        if ( len(set(echoTimes)) == 1 ): multiecho = False
-        else                           : multiecho = True
-
-        ###   Loop through the bids_files, set the output name and save files   ###
-
-        for fl, suffix, bids_file in zip(res_files, suffixes, bids_files):
-            # load the json file info:
-            fileinfo = load_json(bids_file)
-
-            # set the prefix basename for this specific file (we'll modify it, and
-            #   we don't want to modify it for all the bids_files):
-            this_prefix_basename = prefix_basename
-
-            # _sbref sequences reconstructing magnitude and phase generate
-            # two NIfTI files IN THE SAME SERIES, so we cannot just add
-            # the suffix, if we want to be bids compliant:
-            if ( bids and (this_prefix_basename[-6:] == '_sbref') ):
-                # Check to see if it is magnitude or phase reconstruction:
-                if   ('M' in fileinfo.get('ImageType')): mag_or_phase = 'magnitude'
-                elif ('P' in fileinfo.get('ImageType')): mag_or_phase = 'phase'
-                else                                   : mag_or_phase = suffix
-
-                # If "_rec-'mag_or_phase'" is not already there, check where to insert it:
-                if not (("_rec-%s" % mag_or_phase) in this_prefix_basename):
-
-                    # If "_rec-" is specified, append the 'mag_or_phase' value.
-                    if ('_rec-' in this_prefix_basename):
-                        spt = this_prefix_basename.split('_rec-',1)
-                        # grab the reconstruction type (grab whatever we have before the next "_"):
-                        spt_spt = spt[1].split('_',1)
-                        # update 'this_prefix_basename':
-                        this_prefix_basename = "%s_rec-%s-%s_%s" % (spt[0], spt_spt[0], mag_or_phase, spt_spt[1])
-
-                    # If not, insert "_rec-" + 'mag_or_phase' into the prefix_basename
-                    #   **before** "_run", "_echo" or "_sbref", whichever appears first:
-                    else:
-                        for my_str in ['_run', '_echo', '_sbref']:
-                            if (my_str in this_prefix_basename):
-                                spt = this_prefix_basename.split(my_str, 1)
-                                this_prefix_basename = "%s_rec-%s%s%s" % (spt[0], mag_or_phase, my_str, spt[1])
-                                break
-
-            # Now check if this run is multi-echo (Note: it can be _sbref and multiecho, so
-            #    don't use "elif"):
-            # For multi-echo sequences, we have to specify the echo number in the file name:
-            if ( bids and multiecho ):
-                # Get the EchoNumber from json file info.  If not present, it's echo-1
-                echoNumber=( fileinfo.get('EchoNumber') or 1 )
-
-                # Now, decide where to insert it.
-                # Insert it **before** the following string(s), whichever appears first.
-                # (Note: If you decide to support multi-echo for other sequences (e.g.
-                #    ME-MPRAGE), add the string before which you want to add the echo number
-                #    to the list below):
-                for my_str in ['_bold', '_sbref', '_T1w']:
-                    if (my_str in this_prefix_basename):
-                        spt = this_prefix_basename.split(my_str, 1)
-                        this_prefix_basename = "%s_echo-%s%s%s" % (spt[0], echoNumber, my_str, spt[1])
-                        break
-
-            # For Scout runs with multiple NIfTI images per run:
-            if ( bids and ('scout' in this_prefix_basename.lower()) ):
-                # in some cases (more than one slice slab), there are several
-                #   NIfTI images in the scout run, so distinguish them with "_acq-"
-                spt = this_prefix_basename.split('_acq-Scout', 1)
-                this_prefix_basename = "%s%s%s%s" % (spt[0], '_acq-Scout', suffix, spt[1])
-
-            # Fallback option:
-            # If we have failed to modify this_prefix_basename, because it didn't fall
-            #   into any of the options above, just add the suffix at the end:
-            if ( this_prefix_basename == prefix_basename ):
-                this_prefix_basename = "%s%s" % (this_prefix_basename, suffix)
-
-            # Finally, form the outname by stitch the directory and outtype:
-            outname = "%s/%s.%s" % (prefix_dirname, this_prefix_basename, outtype)
-
-            # Write the files needed:
-            safe_copyfile(fl, outname, overwrite)
-            if bids_file:
-                outname_bids_file = "%s.json" % (outname.strip(outtype))
-=======
         ### Loop through the bids_files, set the output name and save files
         for fl, suffix, bids_file in zip(res_files, suffixes, bids_files):
 
@@ -649,20 +548,19 @@
 
                     # If "_rec-" is specified, prepend the 'mag_or_phase' value.
                     if ('_rec-' in this_prefix_basename):
-                        raise BIDSError(
-                        "Reconstruction label for multi-echo single-band"
-                        " reference images will be automatically set, remove"
-                        " from heuristic"
+                        this_prefix_basename = this_prefix_basename.replace(
+                            '_rec-', "_rec-%s-" % (mag_or_phase), 1
                         )
 
                     # If not, insert "_rec-" + 'mag_or_phase' into the prefix_basename
                     #   **before** "_run", "_echo" or "_sbref", whichever appears first:
-                    for label in ['_run', '_echo', '_sbref']:
-                        if (label in this_prefix_basename):
-                            this_prefix_basename = this_prefix_basename.replace(
-                                label, "_rec-%s%s" % (mag_or_phase, label)
-                            )
-                            break
+                    else:
+                        for label in ['_run', '_echo', '_sbref']:
+                            if (label in this_prefix_basename):
+                                this_prefix_basename = this_prefix_basename.replace(
+                                    label, "_rec-%s%s" % (mag_or_phase, label), 1
+                                )
+                                break
 
             # Now check if this run is multi-echo
             # (Note: it can be _sbref and multiecho, so don't use "elif"):
@@ -683,6 +581,14 @@
                         )
                         break
 
+            # For Scout runs with multiple NIfTI images per run:
+            if ( bids and ('scout' in this_prefix_basename.lower()) ):
+                # in some cases (more than one slice slab), there are several
+                #   NIfTI images in the scout run, so distinguish them with "_acq-"
+                this_prefix_basename = this_prefix_basename.replace(
+                    '_acq-Scout', "_acq-Scout%s" % suffix ,1
+                )
+
             # Fallback option:
             # If we have failed to modify this_prefix_basename, because it didn't fall
             #   into any of the options above, just add the suffix at the end:
@@ -697,7 +603,6 @@
             safe_copyfile(fl, outfile, overwrite)
             if bids_file:
                 outname_bids_file = "%s.json" % (outname)
->>>>>>> 17fdb9c8
                 safe_copyfile(bids_file, outname_bids_file, overwrite)
                 bids_outfiles.append(outname_bids_file)
 
