--- conflicted
+++ resolved
@@ -591,11 +591,8 @@
                 else:
                     echo_number = echo_times.index(fileinfo['EchoTime']) + 1
 
-<<<<<<< HEAD
-                supported_multiecho = ['_bold', '_epi', '_sbref', '_T1w', '_phase']
-=======
                 supported_multiecho = ['_bold', '_phase', '_epi', '_sbref', '_T1w', '_PDT2']
->>>>>>> ea4bb74e
+
                 # Now, decide where to insert it.
                 # Insert it **before** the following string(s), whichever appears first.
                 for imgtype in supported_multiecho:
@@ -606,7 +603,7 @@
                         break
 
             # For Scout runs with multiple NIfTI images per run:
-            if ( bids and ('scout' in this_prefix_basename.lower()) ):
+            if ( (bids_options is not None) and ('scout' in this_prefix_basename.lower()) ):
                 # in some cases (more than one slice slab), there are several
                 #   NIfTI images in the scout run, so distinguish them with "_acq-"
                 this_prefix_basename = this_prefix_basename.replace(
