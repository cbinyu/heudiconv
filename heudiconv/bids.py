--- conflicted
+++ resolved
@@ -10,18 +10,7 @@
 from random import sample
 from glob import glob
 
-<<<<<<< HEAD
-try:
-    # pydicom < 1.0
-    import dicom as dcm
-except:
-    # pydicom >= 1.0
-    import pydicom as dcm
-
-import dcmstack as ds
-=======
 from heudiconv.external.pydicom import dcm
->>>>>>> 0808afff
 
 from .parser import find_files
 from .utils import (
