--- conflicted
+++ resolved
@@ -412,11 +412,7 @@
         stack = ds.parse_and_stack(dcmfiles, force=True).values()
         if len(stack) > 1:
             raise ValueError('Found multiple series')
-<<<<<<< HEAD
-        #stack = stack[0]     # does not work in Python 3
-=======
         # may be odict now - iter to be safe
->>>>>>> 17fdb9c8
         stack = next(iter(stack))
 
         #Create the nifti image using the data array
@@ -551,7 +547,7 @@
     except AttributeError:
         # it's a number; just return it:
         return val
-            
+
     except Exception as e:
         lgr.debug("Failed to parse CSA header: %s", str(e))
         val = default if default else ''
