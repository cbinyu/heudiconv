__version__ = "0.6.0.dev1"
__author__ = "HeuDiConv team and contributors"
__url__ = "https://github.com/nipy/heudiconv"
__packagename__ = 'heudiconv'
__description__ = "Heuristic DICOM Converter"
__license__ = "Apache 2.0"
__longdesc__ = """Convert DICOM dirs based on heuristic info - HeuDiConv
uses the dcmstack package and dcm2niix tool to convert DICOM directories or
tarballs into collections of NIfTI files following pre-defined heuristic(s)."""

CLASSIFIERS = [
    'Environment :: Console',
    'Intended Audience :: Science/Research',
    'License :: OSI Approved :: Apache Software License',
    'Programming Language :: Python :: 2.7',
    'Programming Language :: Python :: 3.5',
    'Programming Language :: Python :: 3.6',
    'Programming Language :: Python :: 3.7',
    'Topic :: Scientific/Engineering'
]

PYTHON_REQUIRES = ">=2.7,!=3.0.*,!=3.1.*,!=3.2.*,!=3.3.*,!=3.4.*"

REQUIRES = [
    'nibabel',
    'pydicom',
    'nipype >=1.0.0; python_version > "3.0"',
    'nipype >=1.0.0,!=1.2.1,!=1.2.2; python_version == "2.7"',
    'pathlib',
    'dcmstack>=0.7',
<<<<<<< HEAD
    'filelock>=3.0.12',
=======
    'etelemetry',
>>>>>>> dcc590d0
]

TESTS_REQUIRES = [
    'six',
    'pytest',
    'mock',
    'tinydb',
    'inotify',
]

EXTRA_REQUIRES = {
    'tests': TESTS_REQUIRES,
    'extras': [],  # Requires patched version ATM ['dcmstack'],
    'datalad': ['datalad']
}

# Flatten the lists
EXTRA_REQUIRES['all'] = sum(EXTRA_REQUIRES.values(), [])<|MERGE_RESOLUTION|>--- conflicted
+++ resolved
@@ -28,11 +28,8 @@
     'nipype >=1.0.0,!=1.2.1,!=1.2.2; python_version == "2.7"',
     'pathlib',
     'dcmstack>=0.7',
-<<<<<<< HEAD
+    'etelemetry',
     'filelock>=3.0.12',
-=======
-    'etelemetry',
->>>>>>> dcc590d0
 ]
 
 TESTS_REQUIRES = [
