--- conflicted
+++ resolved
@@ -13,14 +13,9 @@
 
 try:
     from datalad.api import Dataset
-<<<<<<< HEAD
-except ImportError:
-    Dataset = None
-=======
 except ImportError:  # pragma: no cover
     Dataset = None
 
->>>>>>> 4ef03962
 
 # this will fail if not in project's root directory
 def test_smoke_converall(tmpdir):
